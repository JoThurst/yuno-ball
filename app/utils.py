"""
NBA Data Fetching and Storage Module.

This module provides functions to fetch NBA player information, player
statistics, team rosters, and league-wide player statistics from the NBA API
and store them into a PostgreSQL database using the application's models.

Functions:
    fetch_and_store_players()
    fetch_and_store_player_stats(player_id)
    fetch_and_store_current_rosters()
    fetch_and_store_all_players_stats()
    update_player_teams()
    fetch_and_store_leaguedashplayer_stats()
"""

import logging
import os
import time
from datetime import datetime, timedelta
from pprint import pprint

from nba_api.stats.endpoints import (
    LeagueGameFinder,
    PlayerGameLogs,
    ScoreboardV2,
    commonallplayers,
    commonplayerinfo,
    commonteamroster,
    defensehub,
<<<<<<< HEAD
    commonallplayers,
    PlayerGameLogs,
    LeagueGameFinder,
    ScoreboardV2,
    leaguedashlineups
)
from flask import current_app as app
=======
    leaguedashplayerstats,
    playercareerstats,
)
from nba_api.stats.static import players, teams

>>>>>>> 5edbf9c8
from app.models import (
    GameSchedule,
    LeagueDashPlayerStats,
    Player,
    PlayerGameLog,
    Statistics,
    Team,
)
from db_config import get_connection

# Configure logging
LOG_LEVEL = os.getenv("LOG_LEVEL", "INFO").upper()
LOG_FILE = os.getenv("LOG_FILE", "nba_data_module.log")

logging.basicConfig(
    level=LOG_LEVEL,
    format="%(asctime)s - %(name)s - %(levelname)s - %(message)s",
    handlers=[logging.StreamHandler(), logging.FileHandler(LOG_FILE)],
)

logger = logging.getLogger(__name__)

# Establish connection to PostgreSQL database
conn = get_connection(schema=os.getenv("DB_SCHEMA", "public"))
# Create a cursor for executing SQL commands
cur = conn.cursor()


def fetch_and_store_players():
    """Fetch all NBA players and store them in the players table."""
    # Define the range of seasons we are storing
    valid_seasons = [f"{year}-{(year + 1) % 100:02d}" for year in range(2015, 2025)]

    # Fetch all players
    all_players = players.get_players()
    logger.info(f"Fetched {len(all_players)} players from NBA API.")

    for player in all_players:
        player_id = player["id"]
        time.sleep(2)  # Avoid rate-limiting issues

        try:
            # Fetch player info using the API
            cplayerinfo_obj = commonplayerinfo.CommonPlayerInfo(
                player_id=player_id, timeout=300
            )
            # First DataFrame is CommonPlayerInfo
            cplayerinfo_data = cplayerinfo_obj.get_data_frames()[0].iloc[0]

            # Extract and calculate data
            from_year = int(cplayerinfo_data["FROM_YEAR"])
            to_year = int(cplayerinfo_data["TO_YEAR"])
            name = player["full_name"]
            position = cplayerinfo_data.get("POSITION", "Unknown")
            weight = (
                int(cplayerinfo_data.get("WEIGHT", 0))
                if cplayerinfo_data.get("WEIGHT")
                else None
            )
            born_date = cplayerinfo_data.get("BIRTHDATE", None)
            exp = (
                int(cplayerinfo_data.get("SEASON_EXP", 0))
                if cplayerinfo_data.get("SEASON_EXP")
                else None
            )
            school = cplayerinfo_data.get("SCHOOL", None)

            # Calculate age
            age = None
            if born_date:
                born_date_obj = datetime.strptime(born_date.split("T")[0], "%Y-%m-%d")
                age = datetime.now().year - born_date_obj.year

            # Calculate available seasons within the valid range
            available_seasons = [
                season
                for season in valid_seasons
                if from_year <= int(season[:4]) <= to_year
            ]

            if available_seasons:
                # Add player to the database
                Player.add_player(
                    player_id=int(player_id),  # Ensure player_id is Python int
                    name=name,
                    position=position,
                    weight=weight,
                    born_date=born_date,
                    age=age,
                    exp=exp,
                    school=school,
                    available_seasons=",".join(available_seasons),
                    # Store as comma-separated string
                )
                logger.info(
                    f"""Player {name} (ID: {player_id}) added with seasons:
                    {available_seasons}."""
                )
            else:
                logger.warning(
                    "Player %s (ID: %s) has no valid seasons in the range.",
                    name,
                    player_id,
                )
        except Exception as e:
            logger.error(
                "Error processing player %s (ID: %s) (Pos: %s) (Weight: %s) (Age: %s) (EXP: %s) (School: %s) (Born %s):Error %s",
                player["full_name"],
                player_id,
                position,
                weight,
                age,
                exp,
                school,
                born_date,
                e,
            )

    logger.info("All players have been successfully stored.")


def fetch_and_store_player_stats(player_id):
    """
    Fetch and store career stats for a player. Updates records if they exist.

    Args:
        player_id (int): The unique identifier of the player.
    """
    logging.info(f"Fetching stats for player {player_id}.")

    # Ensure the statistics table exists
    Statistics.create_table()

    try:
        # Fetch player stats from NBA API
        time.sleep(1)
        career_stats = playercareerstats.PlayerCareerStats(
            player_id=player_id, timeout=300
        )
        stats_df = career_stats.get_data_frames()[0]

        # Store stats in the database
        for _, row in stats_df.iterrows():
            Statistics.add_stat(
                player_id=player_id,
                season_year=row["SEASON_ID"],
                points=row["PTS"],
                rebounds=row["REB"],
                assists=row["AST"],
                steals=row["STL"],
                blocks=row["BLK"],
            )

        logging.info(f"Stats for player {player_id} updated successfully.")

    except Exception as e:
        logging.error(f"Error fetching stats for player {player_id}: {e}")


def fetch_and_store_all_players_stats():
    """Fetch stats for all active players."""
    players = Player.get_all_players()
    print(f"Found {len(players)} players in the database.")

    # Process each player
    for player in players:
        player_id = player.player_id
        print(f"Fetching Career Total Stats for player {player_id} ({player.name})...")
        fetch_and_store_player_stats(player_id=player_id)
    logger.info(f"Fetched {len(players)} active players from NBA API.")


def fetch_and_store_current_rosters():
    """Fetch and store current rosters, clearing old entries before updating."""
    teams_list = Team.get_all_teams()
    logging.info(f"Fetched {len(teams_list)} teams from NBA API.")

    for team in teams_list:
        team_id = team["team_id"]
        team_name = team["name"]
        time.sleep(1)
        try:
            logging.info(f"Fetching roster for {team_name} (ID: {team_id})...")

            # Fetch roster for the current team
            team_roster_data = commonteamroster.CommonTeamRoster(
                team_id=team_id, timeout=600
            ).get_normalized_dict()
            team_roster = team_roster_data["CommonTeamRoster"]

            # **Step 1: Clear old roster entries for this team**
            Team.clear_roster(team_id)

            # **Step 2: Insert updated roster**
            for player in team_roster:
                player_id = player["PLAYER_ID"]
                player_name = player["PLAYER"]
                player_number = player["NUM"]  # Jersey number
                position = player["POSITION"]
                how_acquired = player["HOW_ACQUIRED"]
                season = player["SEASON"]

                # Ensure player exists in the database
                if not Player.player_exists(player_id=player_id):
                    logging.warning(
                        f"Skipping {player_name} (ID: {player_id}): Not in database."
                    )
                    continue

                Team.add_to_roster(
                    self=team,
                    player_id=player_id,
                    player_name=player_name,
                    player_number=player_number,
                    position=position,
                    how_acquired=how_acquired,
                    season=season,
                )

            logging.info(f"Updated roster for {team_name}.")

        except Exception as e:
            logging.error(f"Error fetching roster for {team_name} (ID: {team_id}): {e}")

    logging.info("Successfully updated all NBA rosters.")


def age_parser(age):
    """
    Parses the given age value and returns it as an integer if valid.

    This function checks if the input `age` is a string containing
    only digits. If so, it converts the string to an integer and
    returns it. Otherwise, it returns `None`.

    Args:
        age (str | int): The age value to parse. Typically expected to be
            a string representing a number.

    Returns:
        int | None: The parsed age as an integer if valid, or `None` if
            the input is not a valid age string.
    """
    parsed_age = int(age) if isinstance(age, str) and age.isdigit() else None
    return parsed_age


def fetch_and_store_leaguedashplayer_stats(season_from, season_to):
    """Fetch and store player statistics for multiple seasons."""
    logging.info(
        f"Fetching league-wide player stats from {season_from} to {season_to}."
    )

    # ✅ Ensure table is created before inserting data
    LeagueDashPlayerStats.create_table()

    season_from = str(season_from)
    season_to = str(season_to)

    expected_fields = [
        "player_id",
        "player_name",
        "team_id",
        "team_abbreviation",
        "age",
        "gp",
        "w",
        "l",
        "w_pct",
        "min",
        "fgm",
        "fga",
        "fg_pct",
        "fg3m",
        "fg3a",
        "fg3_pct",
        "ftm",
        "fta",
        "ft_pct",
        "oreb",
        "dreb",
        "reb",
        "ast",
        "tov",
        "stl",
        "blk",
        "blka",
        "pf",
        "pfd",
        "pts",
        "plus_minus",
        "nba_fantasy_points",
        "dd2",
        "td3",
        "gp_rank",
        "w_rank",
        "l_rank",
        "w_pct_rank",
        "min_rank",
        "fgm_rank",
        "fga_rank",
        "fg_pct_rank",
        "fg3m_rank",
        "fg3a_rank",
        "fg3_pct_rank",
        "ftm_rank",
        "fta_rank",
        "ft_pct_rank",
        "oreb_rank",
        "dreb_rank",
        "reb_rank",
        "ast_rank",
        "tov_rank",
        "stl_rank",
        "blk_rank",
        "blka_rank",
        "pf_rank",
        "pfd_rank",
        "pts_rank",
        "plus_minus_rank",
        "nba_fantasy_points_rank",
        "dd2_rank",
        "td3_rank",
        "cfid",
        "cfparams",
    ]

    for season in range(int(season_from[:4]), int(season_to[:4]) + 1):
        season_string = f"{season}-{str(season + 1)[-2:]}"
        logging.info(f"Fetching stats for {season_string}...")
        time.sleep(1)

        try:
            api_response = leaguedashplayerstats.LeagueDashPlayerStats(
                season=season_string, timeout=300
            ).get_normalized_dict()

            if "LeagueDashPlayerStats" not in api_response:
                logging.error(
                    f"Unexpected API response structure for {season_string}: {api_response}"
                )
                continue

            stats = api_response["LeagueDashPlayerStats"]

            if not isinstance(stats, list):
                logging.error(
                    f"Expected list but got {type(stats)} for {season_string}"
                )
                continue

            logging.info(
                f"Fetched {len(stats)} player stats for season {season_string}."
            )

            for player_stat in stats:
                if not isinstance(player_stat, dict):
                    logging.error(
                        f"Unexpected data format in season {season_string}: {player_stat}"
                    )
                    continue

                # ✅ Convert all keys to lowercase
                player_stat_lower = {k.lower(): v for k, v in player_stat.items()}

                # ✅ Manually add 'season'
                player_stat_lower["season"] = season_string

                # ✅ Ensure all expected fields exist (fill missing fields with `None` or `0`)
                for field in expected_fields:
                    if field not in player_stat_lower:
                        player_stat_lower[field] = (
                            0 if "rank" in field or "pts" in field else None
                        )

                if "player_id" not in player_stat_lower:
                    logging.error(
                        f"Missing 'player_id' key after conversion in season {season_string}: {player_stat_lower}"
                    )
                    continue

                # ✅ Insert using lowercase keys with season added
                LeagueDashPlayerStats.add_stat(**player_stat_lower)

        except Exception as e:
            logging.error(f"Error fetching stats for season {season_string}: {e}")


def fetch_and_store_leaguedashplayer_stats_for_current_season():
    """Fetch and store player statistics for the current season."""
    current_year = datetime.now().year
    current_month = datetime.now().month

    if current_month > 9:
        current_season = f"{current_year}-{str(current_year + 1)[-2:]}"
    else:
        current_season = f"{str(current_year - 1)}-{str(current_year)[-2:]}"

    logging.info(f"Fetching daily league-wide player stats for {current_season}.")

    # ✅ Ensure the table is created before inserting data
    LeagueDashPlayerStats.create_table()

    expected_fields = [
        "player_id",
        "player_name",
        "team_id",
        "team_abbreviation",
        "age",
        "gp",
        "w",
        "l",
        "w_pct",
        "min",
        "fgm",
        "fga",
        "fg_pct",
        "fg3m",
        "fg3a",
        "fg3_pct",
        "ftm",
        "fta",
        "ft_pct",
        "oreb",
        "dreb",
        "reb",
        "ast",
        "tov",
        "stl",
        "blk",
        "blka",
        "pf",
        "pfd",
        "pts",
        "plus_minus",
        "nba_fantasy_points",
        "dd2",
        "td3",
        "gp_rank",
        "w_rank",
        "l_rank",
        "w_pct_rank",
        "min_rank",
        "fgm_rank",
        "fga_rank",
        "fg_pct_rank",
        "fg3m_rank",
        "fg3a_rank",
        "fg3_pct_rank",
        "ftm_rank",
        "fta_rank",
        "ft_pct_rank",
        "oreb_rank",
        "dreb_rank",
        "reb_rank",
        "ast_rank",
        "tov_rank",
        "stl_rank",
        "blk_rank",
        "blka_rank",
        "pf_rank",
        "pfd_rank",
        "pts_rank",
        "plus_minus_rank",
        "nba_fantasy_points_rank",
        "dd2_rank",
        "td3_rank",
        "cfid",
        "cfparams",
    ]

    try:
        api_response = leaguedashplayerstats.LeagueDashPlayerStats(
            season=current_season, timeout=300
        ).get_normalized_dict()

        if "LeagueDashPlayerStats" not in api_response:
            logging.error(
                f"Unexpected API response structure for {current_season}: {api_response}"
            )
            return

        stats = api_response["LeagueDashPlayerStats"]

        if not isinstance(stats, list):
            logging.error(f"Expected list but got {type(stats)} for {current_season}")
            return

        logging.info(f"Fetched {len(stats)} player stats for {current_season}.")

        for player_stat in stats:
            if not isinstance(player_stat, dict):
                logging.error(
                    f"Unexpected data format in {current_season}: {player_stat}"
                )
                continue

            # ✅ Convert all keys to lowercase
            player_stat_lower = {k.lower(): v for k, v in player_stat.items()}

            # ✅ Manually add 'season'
            player_stat_lower["season"] = current_season

            # ✅ Ensure all expected fields exist (fill missing fields with `None` or `0`)
            for field in expected_fields:
                if field not in player_stat_lower:
                    player_stat_lower[field] = (
                        0 if "rank" in field or "pts" in field else None
                    )

            if "player_id" not in player_stat_lower:
                logging.error(
                    f"Missing 'player_id' key after conversion in {current_season}: {player_stat_lower}"
                )
                continue

            # ✅ Insert using lowercase keys with season added
            LeagueDashPlayerStats.add_stat(**player_stat_lower)

    except Exception as e:
        logging.error(f"Error fetching stats for season {current_season}: {e}")

    logging.info(
        f"Finished updating daily league-wide player stats for {current_season}."
    )


def fetch_player_game_logs(player_ids, season):
    """
    Fetch game logs for players using the nba_api.

    Args:
        player_ids (list): List of player IDs.
        season (str): Season string in the format "YYYY-YY" (e.g., "2023-24").

    Returns:
        list: List of game log data for the players.
    """
    all_logs = []

    for player_id in player_ids:
        try:
            time.sleep(1)
            response = PlayerGameLogs(
                player_id_nullable=player_id, season_nullable=season
            )
            response_data = response.get_dict()

            # Access the 'resultSets' key
            result_sets = response_data.get("resultSets", [])
            if not result_sets:
                print(
                    f"Warning: No resultSets in response for player {player_id}. Full response: {response_data}"
                )
                continue

            # Extract rows and headers from the first result set
            rows = result_sets[0].get("rowSet", [])
            headers = result_sets[0].get("headers", [])
            if not rows:
                print(
                    f"No rows found in response for player {player_id} in season {season}."
                )
                continue

            # Convert rows into dictionaries using headers
            logs = [dict(zip(headers, row)) for row in rows]
            print(
                f"Fetched {len(logs)} logs for player {player_id} in season {season}."
            )
            all_logs.extend(logs)

        except Exception as e:
            print(f"Error fetching game logs for player {player_id}: {e}")

    return all_logs


def fetch_and_store_schedule(season, team_ids):
    """
    Fetch and store the season game schedule for all teams.

    Args:
        season (str): Season string in "YYYY-YY" format (e.g., "2023-24").
        team_ids (list): List of team IDs to fetch schedules for.
    """
    print(f"Fetching schedule for season {season}...")
    all_games = []

    # Fetch data using LeagueGameFinder
    for team_id in team_ids:
        try:
            time.sleep(1)
            response = LeagueGameFinder(
                season_nullable=season, team_id_nullable=team_id
            )
            response_data = response.get_dict()

            if not response_data["resultSets"]:
                continue

            games = response_data["resultSets"][0]
            headers = games["headers"]
            rows = games["rowSet"]

            for row in rows:
                game = dict(zip(headers, row))
                opponent_abbreviation = game["MATCHUP"].split()[-1]
                opponent_team_id = Team.get_team_id_by_abbreviation(
                    opponent_abbreviation
                )

                if opponent_team_id is None:
                    print(
                        f"Warning: Could not find team_id for abbreviation {opponent_abbreviation}. Skipping game."
                    )
                    continue

                # Calculate opponent score
                team_score = game.get("PTS")
                plus_minus = game.get("PLUS_MINUS")
                if team_score is not None and plus_minus is not None:
                    opponent_score = (
                        team_score - plus_minus
                        if game.get("WL") == "W"
                        else team_score + plus_minus
                    )
                else:
                    opponent_score = None

                all_games.append(
                    {
                        "game_id": game["GAME_ID"],
                        "season": season,
                        "team_id": game["TEAM_ID"],
                        "opponent_team_id": opponent_team_id,
                        "game_date": game["GAME_DATE"],
                        "home_or_away": "H" if "vs." in game["MATCHUP"] else "A",
                        "result": game.get("WL"),
                        "score": (
                            f"{team_score} - {opponent_score}"
                            if team_score and opponent_score
                            else None
                        ),
                    }
                )
        except Exception as e:
            print(f"Error fetching games for team {team_id}: {e}")

    # Insert games into the database
    GameSchedule.insert_game_schedule(all_games)
    print(f"Inserted {len(all_games)} games into the database.")


def populate_schedule(season="2024-25"):
    """
    Populate the game schedule for the specified season.
    """
    GameSchedule.create_table()
    teams = Team.get_all_teams()  # Add a method to fetch all teams
    team_ids = [team["team_id"] for team in teams]

    fetch_and_store_schedule(season, team_ids)


def get_todays_games_and_standings():
    """
    Fetch today's games, conference standings, and other data from the NBA API.

    Returns:
        dict: A dictionary containing today's games, standings, and game details.
    """
    today = datetime.now().strftime("%Y-%m-%d")
    try:
        # Fetch scoreboard data
        scoreboard = ScoreboardV2(game_date=today)
        debug_standings(scoreboard)
        # Process conference standings
        standings = {}
        for conf, data_obj in [
            ("East", scoreboard.east_conf_standings_by_day),
            ("West", scoreboard.west_conf_standings_by_day),
        ]:
            standings_data = data_obj.get_dict()
            standings_headers = standings_data["headers"]
            standings_rows = standings_data["data"]
            standings[conf] = [
                dict(zip(standings_headers, row)) for row in standings_rows
            ]

        # Process games
        games_data = scoreboard.game_header.get_dict()
        game_headers = games_data["headers"]
        game_rows = games_data["data"]
        games = []

        # Fetch LineScore and LastMeeting data
        line_score_data = scoreboard.line_score.get_dict()
        line_headers = line_score_data["headers"]
        line_rows = line_score_data["data"]
        line_scores = [dict(zip(line_headers, row)) for row in line_rows]

        last_meeting_data = scoreboard.last_meeting.get_dict()
        last_headers = last_meeting_data["headers"]
        last_rows = last_meeting_data["data"]
        last_meetings = {
            row[0]: dict(zip(last_headers, row)) for row in last_rows
        }  # Map by GAME_ID

        for row in game_rows:
            game = dict(zip(game_headers, row))
            home_team = Team.get_team(game["HOME_TEAM_ID"])
            away_team = Team.get_team(game["VISITOR_TEAM_ID"])

            # Format game details
<<<<<<< HEAD
            games.append({
                "game_id": game["GAME_ID"],
                "home_team": home_team.name or "Unknown",
                
                "away_team": away_team.name or "Unknown",
                "game_time": game["GAME_STATUS_TEXT"],  # e.g., "7:30 pm ET"
                "arena": game.get("ARENA_NAME", "Unknown Arena"),  # Arena name
                "line_score": [
                    {
                        "team_name": ls["TEAM_NAME"],
                        "pts": ls["PTS"],
                        "fg_pct": ls["FG_PCT"],
                        "ft_pct": ls["FT_PCT"],
                        "fg3_pct": ls["FG3_PCT"],
                        "ast": ls["AST"],
                        "reb": ls["REB"],
                        "tov": ls["TOV"]
                    }
                    for ls in line_scores if ls["GAME_ID"] == game["GAME_ID"]
                ],
                "last_meeting": {
                    "date": last_meetings.get(game["GAME_ID"], {}).get("LAST_GAME_DATE_EST"),
                    "home_team": last_meetings.get(game["GAME_ID"], {}).get("LAST_GAME_HOME_TEAM_NAME"),
                    "home_points": last_meetings.get(game["GAME_ID"], {}).get("LAST_GAME_HOME_TEAM_POINTS"),
                    "visitor_team": last_meetings.get(game["GAME_ID"], {}).get("LAST_GAME_VISITOR_TEAM_NAME"),
                    "visitor_points": last_meetings.get(game["GAME_ID"], {}).get("LAST_GAME_VISITOR_TEAM_POINTS")
                },
            })
=======
            games.append(
                {
                    "game_id": game["GAME_ID"],
                    "home_team": home_team.name or "Unknown",
                    "away_team": away_team.name or "Unknown",
                    "game_time": game["GAME_STATUS_TEXT"],  # e.g., "7:30 pm ET"
                    "arena": game.get("ARENA_NAME", "Unknown Arena"),  # Arena name
                    "line_score": [
                        {
                            "team_name": ls["TEAM_NAME"],
                            "pts": ls["PTS"],
                            "fg_pct": ls["FG_PCT"],
                            "ft_pct": ls["FT_PCT"],
                            "fg3_pct": ls["FG3_PCT"],
                            "ast": ls["AST"],
                            "reb": ls["REB"],
                            "tov": ls["TOV"],
                        }
                        for ls in line_scores
                        if ls["GAME_ID"] == game["GAME_ID"]
                    ],
                    "last_meeting": {
                        "date": last_meetings.get(game["GAME_ID"], {}).get(
                            "LAST_GAME_DATE_EST"
                        ),
                        "home_team": last_meetings.get(game["GAME_ID"], {}).get(
                            "LAST_GAME_HOME_TEAM_NAME"
                        ),
                        "home_points": last_meetings.get(game["GAME_ID"], {}).get(
                            "LAST_GAME_HOME_TEAM_POINTS"
                        ),
                        "visitor_team": last_meetings.get(game["GAME_ID"], {}).get(
                            "LAST_GAME_VISITOR_TEAM_NAME"
                        ),
                        "visitor_points": last_meetings.get(game["GAME_ID"], {}).get(
                            "LAST_GAME_VISITOR_TEAM_POINTS"
                        ),
                    },
                }
            )
>>>>>>> 5edbf9c8

        return {"standings": standings, "games": games}

    except Exception as e:
        print(f"Error fetching today's games and standings: {e}")
        return {"standings": {}, "games": []}


def debug_standings(scoreboard):
    """
    Debug and print standings data from the scoreboard.
    """
    print("East Conference Standings Data:")
    #pprint(scoreboard.east_conf_standings_by_day.get_dict())
    print("\nWest Conference Standings Data:")
    #pprint(scoreboard.west_conf_standings_by_day.get_dict())


def get_enhanced_teams_data():
    """
<<<<<<< HEAD
    Fetch all teams and merge them with standings and today's game details.
=======
    Fetch all teams and merge them with their standings and today's game details.

    Returns:
        dict: Dictionary containing teams split by conference with standings and game details.
>>>>>>> 5edbf9c8
    """
    # Fetch teams from the database
    teams = Team.get_all_teams()

<<<<<<< HEAD
    # Fetch current standings and today's games
    fresh_data = get_todays_games_and_standings()
    standings_data = fresh_data.get("standings", {})
    games_today_data = fresh_data.get("games", [])
=======
    # Fetch standings & today's games
    standings_data = get_todays_games_and_standings()

    standings = standings_data.get("standings", {})
    games_today = standings_data.get("games", [])
>>>>>>> 5edbf9c8

    # Organize teams by conference
    enhanced_teams = {"East": [], "West": []}

    for team in teams:
        team_id = team["team_id"]
        team_entry = {
            "team_id": team_id,
            "name": team["name"],
            "abbreviation": team["abbreviation"],
            "record": "N/A",
            "conference": "Unknown",
            "home_record": "N/A",
            "road_record": "N/A",
            "win_pct": "N/A",
            "plays_today": False,
            "game_info": None,
        }

        # Add standings info
        for conf in ["East", "West"]:
            for standing in standings_data.get(conf, []):
                if standing["TEAM_ID"] == team_id:
                    team_entry.update(
                        {
                            "record": f"{standing['W']} - {standing['L']}",
                            "conference": standing["CONFERENCE"],
                            "home_record": standing["HOME_RECORD"],
                            "road_record": standing["ROAD_RECORD"],
                            "win_pct": standing["W_PCT"],
                        }
                    )
                    enhanced_teams[conf].append(team_entry)
                    break

        # Check if team plays today
        for game in games_today_data:
            if team["name"] in [game["home_team"], game["away_team"]]:
                team_entry["plays_today"] = True
                team_entry["game_info"] = {
                    "opponent": (
                        game["away_team"]
                        if team["name"] == game["home_team"]
                        else game["home_team"]
                    ),
                    "game_time": game["game_time"],
                }
                break

    return enhanced_teams


def get_recent_seasons():
    """
    Determine the range of recent seasons to fetch data for.

    Returns:
        list: List of season start years (e.g., [2018, 2019, 2020, 2021, 2022]).
    """
    current_year = datetime.now().year
    return [current_year - i for i in range(5)]


def get_game_logs_for_player(player_id, season):
    """
    Fetch and insert game logs for a specific player and season.

    Args:
        player_id (str): The player's ID.
        season (str): Season string in the format "YYYY-YY" (e.g., "2023-24").
    """
    print(f"Fetching game logs for player: {player_id} and season: {season}")

    # Fetch game logs for the player
    player_game_logs = fetch_player_game_logs([player_id], season)

    # Debug statement to inspect returned data
    if player_game_logs:
        print(f"Retrieved {len(player_game_logs)} game logs for player {player_id}.")
    else:
        print(f"No game logs retrieved for player {player_id} in season {season}.")
        return

    # Insert logs into the database
    print(f"Inserting game logs for player {player_id}...")
    PlayerGameLog.insert_game_logs(player_game_logs)
    print(f"Successfully inserted logs for player {player_id}.")


def get_game_logs_for_all_players(season_from, season_to):
    """
    Fetch and insert game logs for all players within a specified season range.

    Args:
        season_from (str): Start season in format "YYYY-YY" (e.g., "2018-19").
        season_to (str): End season in format "YYYY-YY" (e.g., "2023-24").
    """
    logging.info(f"Fetching game logs from {season_from} to {season_to}.")

    # Ensure the gamelogs table exists
    PlayerGameLog.create_table()

    players = Player.get_all_players()
    logging.info(f"Found {len(players)} players in the database.")

    for player in players:
        player_id = player.player_id
        logging.info(f"Fetching logs for player {player_id} ({player.name})...")

        for season in range(int(season_from[:4]), int(season_to[:4]) + 1):
            season_str = f"{season}-{str(season + 1)[-2:]}"
            logging.info(f"Fetching logs for {season_str}...")

            player_game_logs = fetch_player_game_logs([player_id], season_str)

            if player_game_logs:
                logging.info(
                    f"Inserting {len(player_game_logs)} logs for {player_id} in {season_str}."
                )
                PlayerGameLog.insert_game_logs(player_game_logs)
            else:
                logging.info(f"No logs found for {player_id} in {season_str}.")

    logging.info(f"Finished fetching game logs from {season_from} to {season_to}.")


def get_game_logs_for_current_season():
    """
    Fetch and insert game logs for all players in the current season.
    This is designed to be run daily to update recent game logs.
    """
    current_year = datetime.now().year
    current_month = datetime.now().month
    print(current_month)
    if current_month > 9:
        # Add a year to season string
        current_season = f"{current_year}-{str(current_year + 1)[-2:]}"
    else:
        current_season = f"{str(current_year - 1)}-{str(current_year)[-2:]}"

    logging.info(f"Fetching daily game logs for {current_season}.")

    # Fetch players from the database
    active_players = players.get_active_players()

    for player in active_players:
        player_id = player["id"]
        logging.info(
            f"Fetching logs for {player_id} ({player['full_name']}) in {current_season}..."
        )

        # Fetch logs only for recent games (e.g., last 3 days)
        start_date = (datetime.now() - timedelta(days=3)).strftime("%Y-%m-%d")
        end_date = datetime.now().strftime("%Y-%m-%d")

        player_game_logs = fetch_player_game_logs([player_id], current_season)

        if player_game_logs:
            logging.info(
                f"Inserting {len(player_game_logs)} logs for {player_id} in {current_season}."
            )
            PlayerGameLog.insert_game_logs(player_game_logs)
        else:
            logging.info(f"No logs found for {player_id} in {current_season}.")
<<<<<<< HEAD
        
    logging.info(f"Finished updating game logs for {current_season}.")


def get_team_lineup_stats(team_id, season="2024-25"):
    """
    Fetch the starting lineup and key team stats for a given team.
    """
    response = leaguedashlineups.LeagueDashLineups(
        team_id_nullable=team_id,
        season=season,
        season_type_all_star="Regular Season",
        group_quantity=5,
        per_mode_detailed="PerGame",
        measure_type_detailed_defense="Base",
        rank="N"
    ).get_data_frames()[0]

    if response.empty:
        return None

    # Get the most used lineup
    top_lineup = response.iloc[0]

    lineup_info = {
        "team_id": top_lineup["TEAM_ID"],
        "team_abbreviation": top_lineup["TEAM_ABBREVIATION"],
        "lineup": top_lineup["GROUP_NAME"],
        "gp": top_lineup["GP"],
        "w_pct": top_lineup["W_PCT"],
        "offensive_rating": top_lineup["PTS"],
        "defensive_rating": top_lineup["PLUS_MINUS"],
    }

    return lineup_info
=======

    logging.info(f"Finished updating game logs for {current_season}.")
>>>>>>> 5edbf9c8
<|MERGE_RESOLUTION|>--- conflicted
+++ resolved
@@ -28,21 +28,14 @@
     commonplayerinfo,
     commonteamroster,
     defensehub,
-<<<<<<< HEAD
     commonallplayers,
     PlayerGameLogs,
     LeagueGameFinder,
     ScoreboardV2,
     leaguedashlineups
 )
+
 from flask import current_app as app
-=======
-    leaguedashplayerstats,
-    playercareerstats,
-)
-from nba_api.stats.static import players, teams
-
->>>>>>> 5edbf9c8
 from app.models import (
     GameSchedule,
     LeagueDashPlayerStats,
@@ -758,7 +751,6 @@
             away_team = Team.get_team(game["VISITOR_TEAM_ID"])
 
             # Format game details
-<<<<<<< HEAD
             games.append({
                 "game_id": game["GAME_ID"],
                 "home_team": home_team.name or "Unknown",
@@ -787,50 +779,11 @@
                     "visitor_points": last_meetings.get(game["GAME_ID"], {}).get("LAST_GAME_VISITOR_TEAM_POINTS")
                 },
             })
-=======
-            games.append(
-                {
-                    "game_id": game["GAME_ID"],
-                    "home_team": home_team.name or "Unknown",
-                    "away_team": away_team.name or "Unknown",
-                    "game_time": game["GAME_STATUS_TEXT"],  # e.g., "7:30 pm ET"
-                    "arena": game.get("ARENA_NAME", "Unknown Arena"),  # Arena name
-                    "line_score": [
-                        {
-                            "team_name": ls["TEAM_NAME"],
-                            "pts": ls["PTS"],
-                            "fg_pct": ls["FG_PCT"],
-                            "ft_pct": ls["FT_PCT"],
-                            "fg3_pct": ls["FG3_PCT"],
-                            "ast": ls["AST"],
-                            "reb": ls["REB"],
-                            "tov": ls["TOV"],
-                        }
-                        for ls in line_scores
-                        if ls["GAME_ID"] == game["GAME_ID"]
-                    ],
-                    "last_meeting": {
-                        "date": last_meetings.get(game["GAME_ID"], {}).get(
-                            "LAST_GAME_DATE_EST"
-                        ),
-                        "home_team": last_meetings.get(game["GAME_ID"], {}).get(
-                            "LAST_GAME_HOME_TEAM_NAME"
-                        ),
-                        "home_points": last_meetings.get(game["GAME_ID"], {}).get(
-                            "LAST_GAME_HOME_TEAM_POINTS"
-                        ),
-                        "visitor_team": last_meetings.get(game["GAME_ID"], {}).get(
-                            "LAST_GAME_VISITOR_TEAM_NAME"
-                        ),
-                        "visitor_points": last_meetings.get(game["GAME_ID"], {}).get(
-                            "LAST_GAME_VISITOR_TEAM_POINTS"
-                        ),
-                    },
-                }
-            )
->>>>>>> 5edbf9c8
-
-        return {"standings": standings, "games": games}
+
+        return {
+            "standings": standings,
+            "games": games
+        }
 
     except Exception as e:
         print(f"Error fetching today's games and standings: {e}")
@@ -849,30 +802,18 @@
 
 def get_enhanced_teams_data():
     """
-<<<<<<< HEAD
-    Fetch all teams and merge them with standings and today's game details.
-=======
     Fetch all teams and merge them with their standings and today's game details.
 
     Returns:
         dict: Dictionary containing teams split by conference with standings and game details.
->>>>>>> 5edbf9c8
     """
     # Fetch teams from the database
     teams = Team.get_all_teams()
 
-<<<<<<< HEAD
     # Fetch current standings and today's games
     fresh_data = get_todays_games_and_standings()
     standings_data = fresh_data.get("standings", {})
     games_today_data = fresh_data.get("games", [])
-=======
-    # Fetch standings & today's games
-    standings_data = get_todays_games_and_standings()
-
-    standings = standings_data.get("standings", {})
-    games_today = standings_data.get("games", [])
->>>>>>> 5edbf9c8
 
     # Organize teams by conference
     enhanced_teams = {"East": [], "West": []}
@@ -1037,8 +978,7 @@
             PlayerGameLog.insert_game_logs(player_game_logs)
         else:
             logging.info(f"No logs found for {player_id} in {current_season}.")
-<<<<<<< HEAD
-        
+
     logging.info(f"Finished updating game logs for {current_season}.")
 
 
@@ -1072,8 +1012,4 @@
         "defensive_rating": top_lineup["PLUS_MINUS"],
     }
 
-    return lineup_info
-=======
-
-    logging.info(f"Finished updating game logs for {current_season}.")
->>>>>>> 5edbf9c8
+    return lineup_info