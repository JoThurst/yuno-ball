"""
This module defines the main blueprint for the web application, which includes
routes for listing players, viewing player details, displaying a dashboard,
and serving player statistics data via an API endpoint.

Blueprint Name:
- main: The main blueprint for rendering player and dashboard views.

Endpoints:
- `/`: Displays a list of all players.
- `/player/<int:player_id>`: Displays detailed statistics for a specific
player.
- `/dashboard`: Renders the dashboard page for player statistics.
- `/api/dashboard`: Serves JSON data of player statistics for use in the
dashboard.
"""

import re
from datetime import datetime

from flask import (
    Blueprint,
    render_template,
    request,
)

<<<<<<< HEAD
from app.cache_utils import get_cache, set_cache
=======
from app.utils.cache_utils import get_cache, set_cache

from app.models.player import Player
from app.models.statistics import Statistics
from app.models.team import Team
>>>>>>> 845db355
from app.models.leaguedashplayerstats import LeagueDashPlayerStats
from app.models.player import Player
from app.models.playergamelog import PlayerGameLog
<<<<<<< HEAD
from app.models.team import Team
from app.utils import (
    get_enhanced_teams_data,
    get_player_data,
    get_team_lineup_stats,
    get_todays_games_and_standings,
)
=======
from app.models.gameschedule import GameSchedule

from app.utils.get.get_utils import get_enhanced_teams_data, get_team_lineup_stats, get_player_data
from app.utils.fetch.fetch_utils import fetch_todays_games
>>>>>>> 845db355

main = Blueprint(name="main", import_name=__name__)


@main.route(rule="/")
def player_list():
    """Display a list of all players."""
    cache_key = "players"
    data = get_cache(key=cache_key)

    if not data:
        print("❌ Cache MISS on Players - Fetching fresh data.")
        # Retrieve all players from the database
        players: list[Player] = Player.get_all_players()

        # Convert Player objects to dictionaries
        data = [player.__dict__ for player in players]

        set_cache(key=cache_key, data=data, ex=3600)
    else:
        print("✅ Cache HIT on Players")

    return render_template(template_name_or_list="player_list.html", players=data)


@main.context_processor
def inject_today_matchups():
    """
    Inject today's matchups into all templates for the navbar dropdown.
    Uses Redis caching to improve performance.
    """
    cache_key = "today_matchups"
    cached_matchups = get_cache(cache_key)

    if cached_matchups:
        return dict(today_matchups=cached_matchups)

    print("❌ Cache MISS - Fetching fresh matchups")

<<<<<<< HEAD
    games = get_todays_games_and_standings().get("games", [])
    all_teams = Team.get_all_teams()
    team_name_to_id = {team["name"]: team["team_id"] for team in all_teams}
=======
    games = fetch_todays_games().get('games', [])
    teams = Team.get_all_teams()
    team_name_to_id = {team['name']: team['team_id'] for team in teams}
>>>>>>> 845db355

    # Attach team IDs to game objects
    for game in games:
        game["home_team_id"] = team_name_to_id.get(game["home_team"])
        game["away_team_id"] = team_name_to_id.get(game["away_team"])

    # ✅ Cache matchups for 10 minutes
    set_cache(key=cache_key, data=games, ex=600)

    return dict(today_matchups=games)


@main.route(rule="/games")
def games_dashboard():
    """
    Main dashboard to display today's games and other relevant info.
    """
    data = fetch_todays_games()
    standings = data["standings"]
    games = data["games"]
    print(data)
    return render_template(
        template_name_or_list="games_dashboard.html", standings=standings, games=games
    )


@main.route("/player/<int:player_id>")
def player_detail(player_id):
    """
    Route to display player details.
    """
    player_data = get_player_data(player_id=player_id)
    print(player_data)
    return render_template(
        template_name_or_list="player_detail.html",
        player_data=player_data,
        player_id=player_id,
    )


@main.route(rule="/dashboard")
def dashboard():
    """Render the dashboard with player stats fetched directly from the database."""
    player_stats = LeagueDashPlayerStats.get_all_stats()  # Fetch all stats
    teams = Team.get_all_teams()
    return render_template(
        template_name_or_list="dashboard.html", player_stats=player_stats, teams=teams
    )


@main.route(rule="/teams")
def teams():
    """
    Retrieves and displays NBA teams data, utilizing caching for improved performance.
    This function first attempts to fetch teams data from the cache. If not found,
    it retrieves fresh data from the NBA API and caches it for future use.
    Returns:
        flask.Response: Rendered HTML template with teams data.
    Cache Details:
        - Key: "teams_data"
        - Expiration: 3600 seconds (1 hour)
        - Storage: Enhanced teams data including additional statistics and information
    Template:
        teams.html: Template file used to display the teams data
    """
    cache_key = "teams_data"
    data = get_cache(key=cache_key)

    if not data:
        print("❌ Cache MISS - Fetching fresh data.")
        data = get_enhanced_teams_data()
        set_cache(key=cache_key, data=data, ex=3600)
    else:
        print("✅ Cache HIT")

    return render_template(template_name_or_list="teams.html", teams=data)


@main.route("/team/<int:team_id>")
def team_detail(team_id):
    """Display details for a specific team."""
    team_data = Team.get_team_with_details(team_id=team_id)
    if not team_data:
        return "Team Not Found", 404
    return render_template(template_name_or_list="team_detail.html", team=team_data)


def get_matchup_data(team1_id, team2_id):
    # Fetch team details
    team1 = Team.get_team_with_details(team_id=team1_id)
    team2 = Team.get_team_with_details(team_id=team2_id)

    # ✅ Fetch Lineup Stats
    team1_lineup_stats = get_team_lineup_stats(team_id=team1_id)
    team2_lineup_stats = get_team_lineup_stats(team_id=team2_id)

    def normalize_logs(raw_logs):
        headers: list[str] = [
            "home_team_name",
            "opponent_abbreviation",
            "game_date",
            "result",
            "formatted_score",
            "home_or_away",
            "points",
            "assists",
            "rebounds",
            "steals",
            "blocks",
            "turnovers",
            "minutes_played",
            "season",
        ]
        logs = [dict(zip(headers, row)) for row in raw_logs]

        for log in logs:
            if isinstance(log["game_date"], datetime):
                log["game_date"] = log["game_date"].strftime(format="%a %m/%d")

            log["minutes_played"] = (
                f"{float(x=log['minutes_played']):.1f}"
                if log["minutes_played"]
                else "0.0"
            )

            # Format the score
            if "formatted_score" in log:
                match: re.Match[str] | None = re.search(
                    pattern=r"(\D+)\s(\d+\.?\d*)\s-\s(\d+\.?\d*)\s(\D+)",
                    string=log["formatted_score"],
                )
                if match:
                    team1_abv, score1, score2, team2_abv = match.groups()
                    log["formatted_score"] = (
                        f"{team1_abv} {int(float(x=score1))} - {int(float(x=score2))} {team2_abv}"
                    )

        return logs

    def fetch_logs(players, opponent_id=None):
        logs = {}
        for player in players:
            player_id = player["player_id"]
            if opponent_id:
                raw_logs = PlayerGameLog.get_game_logs_vs_opponent(
                    player_id=player_id, opponent_team_id=opponent_id
                )
            else:
                raw_logs = PlayerGameLog.get_last_n_games_by_player(
                    player_id=player_id, n=10
                )
            logs[player_id] = normalize_logs(raw_logs=raw_logs)
        return logs

    # Fetch logs
    team1_recent_logs = fetch_logs(players=team1["roster"])
    team2_recent_logs = fetch_logs(players=team2["roster"])
    team1_vs_team2_logs = fetch_logs(players=team1["roster"], opponent_id=team2_id)
    team2_vs_team1_logs = fetch_logs(players=team2["roster"], opponent_id=team1_id)

    return {
        "team1": team1,
        "team2": team2,
        "team1_lineup_stats": team1_lineup_stats,
        "team2_lineup_stats": team2_lineup_stats,
        "team1_recent_logs": team1_recent_logs,
        "team2_recent_logs": team2_recent_logs,
        "team1_vs_team2_logs": team1_vs_team2_logs,
        "team2_vs_team1_logs": team2_vs_team1_logs,
    }


@main.route(rule="/matchup")
def matchup():
    team1_id: int | None = request.args.get(key="team1_id", type=int)
    team2_id: int | None = request.args.get(key="team2_id", type=int)

    if not team1_id or not team2_id:
        return "Both team IDs are required", 400

    cache_key: str = f"matchup:{team1_id}:{team2_id}"
    data = get_cache(key=cache_key)

    if not data:
        data = get_matchup_data(team1_id=team1_id, team2_id=team2_id)
        print(f"Storing matchup data in cache with key: {cache_key}")

        data["team1_recent_logs"] = {
            str(k): v for k, v in data.get("team1_recent_logs", {}).items()
        }
        data["team2_recent_logs"] = {
            str(k): v for k, v in data.get("team2_recent_logs", {}).items()
        }
        data["team1_vs_team2_logs"] = {
            str(k): v for k, v in data.get("team1_vs_team2_logs", {}).items()
        }
        data["team2_vs_team1_logs"] = {
            str(k): v for k, v in data.get("team2_vs_team1_logs", {}).items()
        }

        set_cache(key=f"matchup:{team1_id}:{team2_id}", data=data, ex=86400)
        print(f"✅ Cached Matchup: {team1_id} vs {team2_id}")
    else:
        print("✅ Cache HIT")
        # print(f"Retrieved matchup data from cache: {data}")

    return render_template("matchup.html", **data)<|MERGE_RESOLUTION|>--- conflicted
+++ resolved
@@ -24,32 +24,22 @@
     request,
 )
 
-<<<<<<< HEAD
-from app.cache_utils import get_cache, set_cache
-=======
 from app.utils.cache_utils import get_cache, set_cache
 
 from app.models.player import Player
 from app.models.statistics import Statistics
 from app.models.team import Team
->>>>>>> 845db355
 from app.models.leaguedashplayerstats import LeagueDashPlayerStats
 from app.models.player import Player
 from app.models.playergamelog import PlayerGameLog
-<<<<<<< HEAD
-from app.models.team import Team
-from app.utils import (
+from app.models.gameschedule import GameSchedule
+
+from app.utils.get.get_utils import (
     get_enhanced_teams_data,
+    get_team_lineup_stats,
     get_player_data,
-    get_team_lineup_stats,
-    get_todays_games_and_standings,
 )
-=======
-from app.models.gameschedule import GameSchedule
-
-from app.utils.get.get_utils import get_enhanced_teams_data, get_team_lineup_stats, get_player_data
 from app.utils.fetch.fetch_utils import fetch_todays_games
->>>>>>> 845db355
 
 main = Blueprint(name="main", import_name=__name__)
 
@@ -89,15 +79,9 @@
 
     print("❌ Cache MISS - Fetching fresh matchups")
 
-<<<<<<< HEAD
-    games = get_todays_games_and_standings().get("games", [])
-    all_teams = Team.get_all_teams()
-    team_name_to_id = {team["name"]: team["team_id"] for team in all_teams}
-=======
-    games = fetch_todays_games().get('games', [])
+    games = fetch_todays_games().get("games", [])
     teams = Team.get_all_teams()
-    team_name_to_id = {team['name']: team['team_id'] for team in teams}
->>>>>>> 845db355
+    team_name_to_id = {team["name"]: team["team_id"] for team in teams}
 
     # Attach team IDs to game objects
     for game in games:
